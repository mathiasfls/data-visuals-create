# Changelog
All notable changes to this project will be documented in this file.

The format is based on [Keep a Changelog](https://keepachangelog.com/en/1.0.0/),
and this project adheres to [Semantic Versioning](https://semver.org/spec/v2.0.0.html).

## Unreleased
### Added
### Changed
### Removed
### Fixed

<<<<<<< HEAD
## [2.4.1]
### Changed
- `update-log-sheet.js` - change sheet to new 2020 data visuals work sheet
=======
## [2.4.0]
### Added
- `_polls.scss`, `_variables.scss`, `_graphic.scss`, `mixins/_grid.scss` — add styles needed for poll graphics
- `templates.js`, `nunjucks.js` — add helpers needed for poll graphics

## [2.3.3]
### Changed
- `package.json` - pull assets and push to workspace on predeploy, which is run automatically before deploy #31
- `feature/app/styles/components/_related-content.scss`, `feature/app/styles/components/_ads.scss`, 
`processors.html` - update appearance of ads 
>>>>>>> a5057994

## [2.3.2] - 2019-11-26
### Changed
- `graphic/app/scripts/embeds/frames.js` - don't pass debounced function to resize listener, simplify code #29

## [2.3.1] - 2019-11-15
### Fixed
- `deploy.js` - add property to iframe sandbox so user can click to other pages #25
- `project.config.js` - change default archieML doc to be the one we actually use #26
- `update-log-sheet.js` - add year to repo name for `newsapps-dailies` graphics (post reorganization of our dailies)

## [2.3.0] - 2019-10-28
### Changed
- `feature/app/templates/components/simple-masthead.html` - switch out normal logo for 10th anniversary logo

## [2.2.1] - 2019-10-22
### Fixed
- `__common__/utils/deployment/update-log-sheet.js` - handle cases when there are no files specified in the config file

## [2.2.0] - 2019-10-17
### Added
- `__common__/app/templates/macros/processors.html` - add ad macro to processors file #16
- `feature/app/scripts/packs/graphic.js` - add graphic pack for code in a feature with resize() function #22

### Changed
- `feature/app/index.html` - import ad from processors file #16
- `feature/app/scripts/packs/main.js` - import new graphic pack
- `graphic/app/scripts/packs/graphic.js` - fixed data path

### Removed
- `feature/app/templates/macros/ads.html` - remove special ad macro from feature #16

## [2.1.0] - 2019-10-17
### Changed
- `_common_/utils/deployment/deploy.js` - change deploy function to update log sheet and README #20
- `_common_/utils/fetch/authorize.js`- change SCOPES to include write permissions #20
- `project.config.js` for graphics and features - add `createDate` and `slug` property

### Added
- `_common_/utils/deployment/update-log-sheet.js` - add utility file for adding to data visuals log sheet #20
- `_common_/utils/deployment/update-readme.js` - add utility file for adding links to README #20

## [2.0.0] - 2019-09-25
### Added
- `graphic/app/styles/raw-plugin-styles.html` - add styles snippet that goes into the CSS content section of Raw Plugins
- `graphic/app/static.html` - template for non-scripted graphics
- `graphic/app/scripts/static.js` - pack for non-scripted graphics

### Changed
- Switched from using Pym to `frames` library #17

### Removed
- `graphic/app/scripts/embeds/pym.js`

## [1.2.0] - 2019-09-19
### Fixed
- Fixed security vulnerability introduced by `lodash` #10

### Added
- Added `widont` tag to graphic and feature templates #11
- Added a CHANGELOG #13
- Added a subheader example to the feature template #14
- Added a subheader macro #14
- Added styling for a subheader #14

## [1.1.1] - 2019-05-08
* Change GA event tags

## [1.1.0] - 2019-04-03
- Redundant ternary  a828d34
- Better default doc and sheet examples  b8abc16
- Merge branch 'master' into develop  d82ebed
- Make https serving an option set with an env variable  1310cdb

https://github.com/texastribune/data-visuals-create/compare/1.0.1...1.1.0

## [1.0.1] - 2019-03-20
- Fix bug in doc-to-archieml parser with lists  6717876
- Update Getting started with right path  5d24a29

https://github.com/texastribune/data-visuals-create/compare/1.0.0...1.0.1

## [1.0.0] - 2019-03-05

## [1.0.0-alpha] - 2019-02-27

## [0.36.0] - 2019-02-19

## [0.35.0] - 2019-01-29

## [0.34.1] - 2019-01-14

## [0.34.0] - 2019-01-11

## [0.33.0] - 2018-12-04<|MERGE_RESOLUTION|>--- conflicted
+++ resolved
@@ -10,11 +10,11 @@
 ### Removed
 ### Fixed
 
-<<<<<<< HEAD
+
 ## [2.4.1]
 ### Changed
 - `update-log-sheet.js` - change sheet to new 2020 data visuals work sheet
-=======
+
 ## [2.4.0]
 ### Added
 - `_polls.scss`, `_variables.scss`, `_graphic.scss`, `mixins/_grid.scss` — add styles needed for poll graphics
@@ -25,7 +25,7 @@
 - `package.json` - pull assets and push to workspace on predeploy, which is run automatically before deploy #31
 - `feature/app/styles/components/_related-content.scss`, `feature/app/styles/components/_ads.scss`, 
 `processors.html` - update appearance of ads 
->>>>>>> a5057994
+
 
 ## [2.3.2] - 2019-11-26
 ### Changed
