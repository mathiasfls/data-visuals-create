// packages
import { initFrame, sendFrameHeight } from '@newswire/frames';

// local
import debounce from '../utils/debounce';

/**
 * Sets up an instance of a frame and executes a function, i.e. a function to render the graphic.
 *
 * @param {Function} [fn] An optional function to be called on load and resize
 */
export function frameLoader(fn) {
  // initialize the frame no matter what
  initFrame();

  if (fn) {
    // set up a debounced version
    const debouncedFn = debounce(fn, 300);

    // resize listener
    window.addEventListener('resize', debouncedFn);

<<<<<<< HEAD
    // if fn() renders a graphic, it needs to come before initFrame() so the correct frame height is set
    new Promise((resolve, reject) => {
      fn();
      resolve(initFrame());
    }).catch(err => {
      console.log(
        `Function failed with error ${err}. Are you passing in an unnecessary function?`
      );
    });
  } else {
    // if no function was passed, initialize the frame anyway
    initFrame();
=======
    // if fn() renders a graphic, it needs to come before the frame height is sent
    new Promise(resolve => {
      fn();
      resolve(sendFrameHeight());
    });
>>>>>>> 63fd26b8
  }
}<|MERGE_RESOLUTION|>--- conflicted
+++ resolved
@@ -20,25 +20,10 @@
     // resize listener
     window.addEventListener('resize', debouncedFn);
 
-<<<<<<< HEAD
-    // if fn() renders a graphic, it needs to come before initFrame() so the correct frame height is set
-    new Promise((resolve, reject) => {
-      fn();
-      resolve(initFrame());
-    }).catch(err => {
-      console.log(
-        `Function failed with error ${err}. Are you passing in an unnecessary function?`
-      );
-    });
-  } else {
-    // if no function was passed, initialize the frame anyway
-    initFrame();
-=======
     // if fn() renders a graphic, it needs to come before the frame height is sent
     new Promise(resolve => {
       fn();
       resolve(sendFrameHeight());
     });
->>>>>>> 63fd26b8
   }
 }